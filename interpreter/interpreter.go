package interpreter

import (
	"context"
	"fmt"
	"regexp"
	"strings"

	"github.com/influxdata/flux/ast"
	"github.com/influxdata/flux/codes"
	"github.com/influxdata/flux/internal/errors"
	"github.com/influxdata/flux/semantic"
	"github.com/influxdata/flux/values"
)

const PackageMain = "main"

type Interpreter struct {
	sideEffects []SideEffect // a list of the side effects occurred during the last call to `Eval`.
	pkgName     string
}

func NewInterpreter(pkg *Package) *Interpreter {
	var pkgName string
	if pkg != nil {
		pkgName = pkg.Name()
	}
	return &Interpreter{
		pkgName: pkgName,
	}
}

func (itrp *Interpreter) PackageName() string {
	return itrp.pkgName
}

// SideEffect contains its value, and the semantic node that generated it.
type SideEffect struct {
	Node  semantic.Node
	Value values.Value
}

// Eval evaluates the expressions composing a Flux package and returns any side effects that occurred during this evaluation.
func (itrp *Interpreter) Eval(ctx context.Context, node semantic.Node, scope values.Scope, importer Importer) ([]SideEffect, error) {
	itrp.sideEffects = itrp.sideEffects[:0]
	if err := itrp.doRoot(ctx, node, scope, importer); err != nil {
		return nil, err
	}
	return itrp.sideEffects, nil
}

func (itrp *Interpreter) doRoot(ctx context.Context, node semantic.Node, scope values.Scope, importer Importer) error {
	switch n := node.(type) {
	case *semantic.Package:
		return itrp.doPackage(ctx, n, scope, importer)
	case *semantic.File:
		return itrp.doFile(ctx, n, scope, importer)
	default:
		return errors.Newf(codes.Internal, "unsupported root node %T", node)
	}
}

func (itrp *Interpreter) doPackage(ctx context.Context, pkg *semantic.Package, scope values.Scope, importer Importer) error {
	for _, file := range pkg.Files {
		if err := itrp.doFile(ctx, file, scope, importer); err != nil {
			return err
		}
	}
	return nil
}

func (itrp *Interpreter) doFile(ctx context.Context, file *semantic.File, scope values.Scope, importer Importer) error {
	if err := itrp.doPackageClause(file.Package); err != nil {
		return err
	}
	for _, i := range file.Imports {
		if err := itrp.doImport(i, scope, importer); err != nil {
			return err
		}
	}
	for _, stmt := range file.Body {
		val, err := itrp.doStatement(ctx, stmt, scope)
		if err != nil {
			return err
		}
		if es, ok := stmt.(*semantic.ExpressionStatement); ok {
			// Only in the main package are all unassigned package
			// level expressions coerced into producing side effects.
			if itrp.pkgName == PackageMain {
				itrp.sideEffects = append(itrp.sideEffects, SideEffect{Node: es, Value: val})
			}
		}
	}
	return nil
}

func (itrp *Interpreter) doPackageClause(pkg *semantic.PackageClause) error {
	name := PackageMain
	if pkg != nil {
		name = pkg.Name.Name
	}
	if itrp.pkgName == "" {
		itrp.pkgName = name
	} else if itrp.pkgName != name {
		return errors.Newf(codes.Invalid, "package name mismatch %q != %q", itrp.pkgName, name)
	}
	return nil
}

func (itrp *Interpreter) doImport(dec *semantic.ImportDeclaration, scope values.Scope, importer Importer) error {
	path := dec.Path.Value
	pkg, err := importer.ImportPackageObject(path)
	if err != nil {
		return err
	}
	name := pkg.Name()
	if dec.As != nil {
		name = dec.As.Name
	}
	scope.Set(name, pkg)
	// Packages can import side effects
	itrp.sideEffects = append(itrp.sideEffects, pkg.SideEffects()...)
	return nil
}

// doStatement returns the resolved value of a top-level statement
func (itrp *Interpreter) doStatement(ctx context.Context, stmt semantic.Statement, scope values.Scope) (values.Value, error) {
	scope.SetReturn(values.InvalidValue)
	switch s := stmt.(type) {
	case *semantic.OptionStatement:
		return itrp.doOptionStatement(ctx, s, scope)
	case *semantic.BuiltinStatement:
		// Nothing to do
		return nil, nil
	case *semantic.TestStatement:
		return itrp.doTestStatement(ctx, s, scope)
	case *semantic.NativeVariableAssignment:
		return itrp.doVariableAssignment(ctx, s, scope)
	case *semantic.MemberAssignment:
		return itrp.doMemberAssignment(ctx, s, scope)
	case *semantic.ExpressionStatement:
		v, err := itrp.doExpression(ctx, s.Expression, scope)
		if err != nil {
			return nil, err
		}
		scope.SetReturn(v)
		return v, nil
	case *semantic.ReturnStatement:
		v, err := itrp.doExpression(ctx, s.Argument, scope)
		if err != nil {
			return nil, err
		}
		scope.SetReturn(v)
	default:
		return nil, errors.Newf(codes.Internal, "unsupported statement type %T", stmt)
	}
	return nil, nil
}

func (itrp *Interpreter) doOptionStatement(ctx context.Context, s *semantic.OptionStatement, scope values.Scope) (values.Value, error) {
	switch a := s.Assignment.(type) {
	case *semantic.NativeVariableAssignment:
		init, err := itrp.doExpression(ctx, a.Init, scope)
		if err != nil {
			return nil, err
		}
<<<<<<< HEAD

		// Retrieve an option with the name from the scope.
		// If it exists and is an option, then set the option
		// as it is from the prelude.
		if opt, ok := scope.Lookup(a.Identifier.Name); ok {
			if opt, ok := opt.(*values.Option); ok {
				itrp.evaluateNowOption(ctx, a.Identifier.Name, init)
				opt.Value = init
				return opt, nil
			}
		}

		// Create a new option and set it within the current scope.
		itrp.evaluateNowOption(ctx, a.Identifier.Name, init)
		v := &values.Option{Value: init}
		scope.Set(a.Identifier.Name, v)
		return v, nil
=======
		// Use an empty string as the package name as we don't know its name.
		// This will have one of two behaviors:
		//     1. The option key will be found in the prelude and applied there.
		//     2. The option key will not be found in the prelude and the
		//        interpreter will handle adding the new option to the current package.
		return itrp.setOption(scope, "", a.Identifier.Name, init)
>>>>>>> 34267385
	case *semantic.MemberAssignment:
		init, err := itrp.doExpression(ctx, a.Init, scope)
		if err != nil {
			return nil, err
		}

		obj, err := itrp.doExpression(ctx, a.Member.Object, scope)
		if err != nil {
			return nil, err
		}

		pkg, ok := obj.(values.Package)
		if !ok {
			return nil, errors.Newf(codes.Invalid, "%s: cannot set option %q on non-package value", a.Location(), a.Member.Property)
		}
		v, _ := values.SetOption(pkg, a.Member.Property, init)
		return v, nil
	default:
		return nil, errors.Newf(codes.Internal, "unsupported assignment %T", a)
	}
}

func (itrp *Interpreter) doTestStatement(ctx context.Context, s *semantic.TestStatement, scope values.Scope) (values.Value, error) {
	return itrp.doAssignment(ctx, s.Assignment, scope)
}

func (itrp *Interpreter) doVariableAssignment(ctx context.Context, dec *semantic.NativeVariableAssignment, scope values.Scope) (values.Value, error) {
	value, err := itrp.doExpression(ctx, dec.Init, scope)
	if err != nil {
		return nil, err
	}
	scope.Set(dec.Identifier.Name, value)
	return value, nil
}

func (itrp *Interpreter) doMemberAssignment(ctx context.Context, a *semantic.MemberAssignment, scope values.Scope) (values.Value, error) {
	object, err := itrp.doExpression(ctx, a.Member.Object, scope)
	if err != nil {
		return nil, err
	}
	init, err := itrp.doExpression(ctx, a.Init, scope)
	if err != nil {
		return nil, err
	}
	object.Object().Set(a.Member.Property, init)
	return object, nil
}

func (itrp *Interpreter) doAssignment(ctx context.Context, a semantic.Assignment, scope values.Scope) (values.Value, error) {
	switch a := a.(type) {
	case *semantic.NativeVariableAssignment:
		return itrp.doVariableAssignment(ctx, a, scope)
	case *semantic.MemberAssignment:
		return itrp.doMemberAssignment(ctx, a, scope)
	default:
		return nil, errors.Newf(codes.Internal, "unsupported assignment %T", a)
	}
}

func (itrp *Interpreter) doExpression(ctx context.Context, expr semantic.Expression, scope values.Scope) (ret values.Value, err error) {
	switch e := expr.(type) {
	case semantic.Literal:
		return itrp.doLiteral(e)
	case *semantic.StringExpression:
		return itrp.doStringExpression(ctx, e, scope)
	case *semantic.ArrayExpression:
		return itrp.doArray(ctx, e, scope)
	case *semantic.IdentifierExpression:
		value, ok := scope.Lookup(e.Name)
		if !ok {
			return nil, errors.Newf(codes.Invalid, "undefined identifier %q", e.Name)
		}
		return value, nil
	case *semantic.CallExpression:
		v, err := itrp.doCall(ctx, e, scope)
		if err != nil {
			// Determine function name
			return nil, errors.Wrapf(err, codes.Inherit, "error calling function %q", functionName(e))
		}
		return v, nil
	case *semantic.MemberExpression:
		obj, err := itrp.doExpression(ctx, e.Object, scope)
		if err != nil {
			return nil, err
		}
		if typ := obj.Type().Nature(); typ != semantic.Object {
			return nil, errors.Newf(codes.Invalid, "cannot access property %q on value of type %s", e.Property, typ)
		}
		v, _ := obj.Object().Get(e.Property)
		if pkg, ok := v.(*Package); ok {
			// If the property of a member expression represents a package, then the object itself must be a package.
			return nil, errors.Newf(codes.Invalid, "cannot access imported package %q of imported package %q", pkg.Name(), obj.(*Package).Name())
		}
		return v, nil
	case *semantic.IndexExpression:
		arr, err := itrp.doExpression(ctx, e.Array, scope)
		if err != nil {
			return nil, err
		}
		idx, err := itrp.doExpression(ctx, e.Index, scope)
		if err != nil {
			return nil, err
		}
		ix := int(idx.Int())
		l := arr.Array().Len()
		if ix < 0 || ix >= l {
			return nil, errors.Newf(codes.Invalid, "cannot access element %v of array of length %v", ix, l)
		}
		return arr.Array().Get(ix), nil
	case *semantic.ObjectExpression:
		return itrp.doObject(ctx, e, scope)
	case *semantic.UnaryExpression:
		v, err := itrp.doExpression(ctx, e.Argument, scope)
		if err != nil {
			return nil, err
		}
		switch e.Operator {
		case ast.NotOperator:
			if v.Type().Nature() != semantic.Bool {
				return nil, errors.Newf(codes.Invalid, "operand to unary expression is not a boolean value, got %v", v.Type())
			}
			return values.NewBool(!v.Bool()), nil
		case ast.SubtractionOperator:
			switch t := v.Type().Nature(); t {
			case semantic.Int:
				return values.NewInt(-v.Int()), nil
			case semantic.Float:
				return values.NewFloat(-v.Float()), nil
			case semantic.Duration:
				return values.NewDuration(v.Duration().Mul(-1)), nil
			default:
				return nil, errors.Newf(codes.Invalid, "operand to unary expression is not a number value, got %v", v.Type())
			}
		case ast.ExistsOperator:
			return values.NewBool(!v.IsNull()), nil
		default:
			return nil, errors.Newf(codes.Invalid, "unsupported operator %q to unary expression", e.Operator)
		}
	case *semantic.BinaryExpression:
		l, err := itrp.doExpression(ctx, e.Left, scope)
		if err != nil {
			return nil, err
		}

		r, err := itrp.doExpression(ctx, e.Right, scope)
		if err != nil {
			return nil, err
		}

		bf, err := values.LookupBinaryFunction(values.BinaryFuncSignature{
			Operator: e.Operator,
			Left:     l.Type().Nature(),
			Right:    r.Type().Nature(),
		})
		if err != nil {
			return nil, err
		}
		return bf(l, r)
	case *semantic.LogicalExpression:
		l, err := itrp.doExpression(ctx, e.Left, scope)
		if err != nil {
			return nil, err
		}
		if l.Type().Nature() != semantic.Bool {
			return nil, errors.Newf(codes.Invalid, "left operand to logcial expression is not a boolean value, got %v", l.Type())
		}
		left := l.Bool()

		if e.Operator == ast.AndOperator && !left {
			// Early return
			return values.NewBool(false), nil
		} else if e.Operator == ast.OrOperator && left {
			// Early return
			return values.NewBool(true), nil
		}

		r, err := itrp.doExpression(ctx, e.Right, scope)
		if err != nil {
			return nil, err
		}
		if r.Type().Nature() != semantic.Bool {
			return nil, errors.New(codes.Invalid, "right operand to logical expression is not a boolean value")
		}
		right := r.Bool()

		switch e.Operator {
		case ast.AndOperator:
			return values.NewBool(left && right), nil
		case ast.OrOperator:
			return values.NewBool(left || right), nil
		default:
			return nil, errors.Newf(codes.Invalid, "invalid logical operator %v", e.Operator)
		}
	case *semantic.ConditionalExpression:
		t, err := itrp.doExpression(ctx, e.Test, scope)
		if err != nil {
			return nil, err
		}
		if t.Type().Nature() != semantic.Bool {
			return nil, errors.New(codes.Invalid, "conditional test expression is not a boolean value")
		}
		if t.Bool() {
			return itrp.doExpression(ctx, e.Consequent, scope)
		}
		return itrp.doExpression(ctx, e.Alternate, scope)
	case *semantic.FunctionExpression:
		// In the case of builtin functions this function value is shared across all query requests
		// and as such must NOT be a pointer value.
		return function{
			e:     e,
			scope: scope,
			itrp:  itrp,
		}, nil
	default:
		return nil, errors.Newf(codes.Internal, "unsupported expression %T", expr)
	}
}

func (itrp *Interpreter) doStringExpression(ctx context.Context, s *semantic.StringExpression, scope values.Scope) (values.Value, error) {
	var b strings.Builder
	for _, p := range s.Parts {
		part, err := itrp.doStringPart(ctx, p, scope)
		if err != nil {
			return nil, err
		}
		b.WriteString(part.Str())
	}
	return values.NewString(b.String()), nil
}

func (itrp *Interpreter) doStringPart(ctx context.Context, part semantic.StringExpressionPart, scope values.Scope) (values.Value, error) {
	switch p := part.(type) {
	case *semantic.TextPart:
		return values.NewString(p.Value), nil
	case *semantic.InterpolatedPart:
		v, err := itrp.doExpression(ctx, p.Expression, scope)
		if err != nil {
			return nil, err
		} else if v.IsNull() {
			return nil, errors.Newf(codes.Invalid, "%s: interpolated expression produced a null value",
				p.Location())
		} else if v.Type().Nature() != semantic.String {
			return nil, errors.Newf(codes.Invalid, "%s: expected interpolated expression to have type %s, but it had type %s",
				p.Location(), semantic.String, v.Type().Nature())
		}
		return v, nil
	}
	return nil, errors.New(codes.Internal, "expecting interpolated string part")
}

func (itrp *Interpreter) doArray(ctx context.Context, a *semantic.ArrayExpression, scope values.Scope) (values.Value, error) {
	elements := make([]values.Value, len(a.Elements))

	for i, el := range a.Elements {
		v, err := itrp.doExpression(ctx, el, scope)
		if err != nil {
			return nil, err
		}
		elements[i] = v
	}
	return values.NewArrayWithBacking(a.TypeOf(), elements), nil
}

func (itrp *Interpreter) doObject(ctx context.Context, m *semantic.ObjectExpression, scope values.Scope) (values.Value, error) {
	if label, nok := itrp.checkForDuplicates(m.Properties); nok {
		return nil, errors.Newf(codes.Invalid, "duplicate key in object: %q", label)
	}

	return values.BuildObject(func(set values.ObjectSetter) error {
		// Evaluate the expression from the with statement and add
		// each of the key/value pairs to the object in the order
		// they are encountered.
		if m.With != nil {
			with, err := itrp.doExpression(ctx, m.With, scope)
			if err != nil {
				return err
			}
			with.Object().Range(func(name string, v values.Value) {
				set(name, v)
			})
		}

		// Evaluate each of the properties overwriting the value
		// from the with if it is present. New properties are appended
		// to the end of the list.
		for _, p := range m.Properties {
			v, err := itrp.doExpression(ctx, p.Value, scope)
			if err != nil {
				return err
			}
			set(p.Key.Key(), v)
		}
		return nil
	})
}

func (itrp *Interpreter) checkForDuplicates(properties []*semantic.Property) (string, bool) {
	for i := 1; i < len(properties); i++ {
		label := properties[i].Key.Key()
		// Check all of the previous keys to see if any of them
		// match the existing key. This avoids allocating a new
		// structure to check for duplicates.
		for _, p := range properties[:i] {
			if p.Key.Key() == label {
				return label, true
			}
		}
	}
	return "", false
}

func (itrp *Interpreter) doLiteral(lit semantic.Literal) (values.Value, error) {
	switch l := lit.(type) {
	case *semantic.DateTimeLiteral:
		return values.NewTime(values.Time(l.Value.UnixNano())), nil
	case *semantic.DurationLiteral:
		dur, err := values.FromDurationValues(l.Values)
		if err != nil {
			return nil, err
		}
		return values.NewDuration(dur), nil
	case *semantic.FloatLiteral:
		return values.NewFloat(l.Value), nil
	case *semantic.IntegerLiteral:
		return values.NewInt(l.Value), nil
	case *semantic.UnsignedIntegerLiteral:
		return values.NewUInt(l.Value), nil
	case *semantic.StringLiteral:
		return values.NewString(l.Value), nil
	case *semantic.RegexpLiteral:
		return values.NewRegexp(l.Value), nil
	case *semantic.BooleanLiteral:
		return values.NewBool(l.Value), nil
	default:
		return nil, errors.Newf(codes.Internal, "unknown literal type %T", lit)
	}
}

func functionName(call *semantic.CallExpression) string {
	switch callee := call.Callee.(type) {
	case *semantic.IdentifierExpression:
		return callee.Name
	case *semantic.MemberExpression:
		return callee.Property
	default:
		return "<anonymous function>"
	}
}

// DoFunctionCall will call DoFunctionCallContext with a background context.
func DoFunctionCall(f func(args Arguments) (values.Value, error), argsObj values.Object) (values.Value, error) {
	return DoFunctionCallContext(func(_ context.Context, args Arguments) (values.Value, error) {
		return f(args)
	}, context.Background(), argsObj)
}

// DoFunctionCallContext will treat the argsObj as the arguments to a function.
// It will then invoke that function with the Arguments and return the
// value from the function.
//
// This function verifies that all of the arguments have been consumed
// by the function call.
func DoFunctionCallContext(f func(ctx context.Context, args Arguments) (values.Value, error), ctx context.Context, argsObj values.Object) (values.Value, error) {
	args := NewArguments(argsObj)
	v, err := f(ctx, args)
	if err != nil {
		return nil, err
	}
	if unused := args.listUnused(); len(unused) > 0 {
		return nil, errors.Newf(codes.Invalid, "unused arguments %v", unused)
	}
	return v, nil
}

func (itrp *Interpreter) doCall(ctx context.Context, call *semantic.CallExpression, scope values.Scope) (values.Value, error) {
	callee, err := itrp.doExpression(ctx, call.Callee, scope)
	if err != nil {
		return nil, err
	}
	ft := callee.Type()
	if ft.Nature() != semantic.Function {
		return nil, errors.Newf(codes.Invalid, "cannot call function, value is of type %v", callee.Type())
	}
	argObj, err := itrp.doArguments(ctx, call.Arguments, scope, ft, call.Pipe)
	if err != nil {
		return nil, err
	}

	f := callee.Function()

	// Check if the function is an interpFunction and rebind it.
	// This is needed so that any side effects produced when
	// calling this function are bound to the correct interpreter.
	if af, ok := f.(function); ok {
		af.itrp = itrp
		f = af
	}

	// Call the function
	value, err := f.Call(ctx, argObj)
	if err != nil {
		return nil, err
	}

	if f.HasSideEffect() {
		itrp.sideEffects = append(itrp.sideEffects, SideEffect{Node: call, Value: value})
	}

	return value, nil
}

func (itrp *Interpreter) doArguments(ctx context.Context, args *semantic.ObjectExpression, scope values.Scope, funcType semantic.MonoType, pipe semantic.Expression) (values.Object, error) {
	if label, nok := itrp.checkForDuplicates(args.Properties); nok {
		return nil, errors.Newf(codes.Invalid, "duplicate keyword parameter specified: %q", label)
	}

	if pipe == nil && (args == nil || len(args.Properties) == 0) {
		typ := semantic.NewObjectType(nil)
		return values.NewObject(typ), nil
	}

	// Determine which argument matches the pipe argument.
	var pipeArgument string
	if pipe != nil {
		n, err := funcType.NumArguments()
		if err != nil {
			return nil, err
		}

		for i := 0; i < n; i++ {
			arg, err := funcType.Argument(i)
			if err != nil {
				return nil, err
			}
			if arg.Pipe() {
				pipeArgument = string(arg.Name())
				break
			}
		}

		if pipeArgument == "" {
			return nil, errors.New(codes.Invalid, "pipe parameter value provided to function with no pipe parameter defined")
		}
	}

	return values.BuildObject(func(set values.ObjectSetter) error {
		for _, p := range args.Properties {
			if pipe != nil && p.Key.Key() == pipeArgument {
				return errors.Newf(codes.Invalid, "pipe argument also specified as a keyword parameter: %q", p.Key.Key())
			}
			value, err := itrp.doExpression(ctx, p.Value, scope)
			if err != nil {
				return err
			}
			set(p.Key.Key(), value)
		}

		if pipe != nil {
			value, err := itrp.doExpression(ctx, pipe, scope)
			if err != nil {
				return err
			}
			set(pipeArgument, value)
		}
		return nil
	})
}

// Value represents any value that can be the result of evaluating any expression.
type Value interface {
	// Type reports the type of value
	Type() semantic.MonoType
	// Value returns the actual value represented.
	Value() interface{}
	// Property returns a new value which is a property of this value.
	Property(name string) (values.Value, error)
}

// function represents an interpretable function definition.
// Values of this type are shared across multiple interpreter runs as such
// this type implements the values.Function interface using a non-pointer receiver.
type function struct {
	e     *semantic.FunctionExpression
	scope values.Scope

	itrp *Interpreter
}

func (f function) Type() semantic.MonoType {
	return f.e.TypeOf()
}

func (f function) IsNull() bool {
	return false
}
func (f function) Str() string {
	panic(values.UnexpectedKind(semantic.Function, semantic.String))
}
func (f function) Bytes() []byte {
	panic(values.UnexpectedKind(semantic.Function, semantic.Bytes))
}
func (f function) Int() int64 {
	panic(values.UnexpectedKind(semantic.Function, semantic.Int))
}
func (f function) UInt() uint64 {
	panic(values.UnexpectedKind(semantic.Function, semantic.UInt))
}
func (f function) Float() float64 {
	panic(values.UnexpectedKind(semantic.Function, semantic.Float))
}
func (f function) Bool() bool {
	panic(values.UnexpectedKind(semantic.Function, semantic.Bool))
}
func (f function) Time() values.Time {
	panic(values.UnexpectedKind(semantic.Function, semantic.Time))
}
func (f function) Duration() values.Duration {
	panic(values.UnexpectedKind(semantic.Function, semantic.Duration))
}
func (f function) Regexp() *regexp.Regexp {
	panic(values.UnexpectedKind(semantic.Function, semantic.Regexp))
}
func (f function) Array() values.Array {
	panic(values.UnexpectedKind(semantic.Function, semantic.Array))
}
func (f function) Object() values.Object {
	panic(values.UnexpectedKind(semantic.Function, semantic.Object))
}
func (f function) Function() values.Function {
	return f
}
func (f function) Equal(rhs values.Value) bool {
	if f.Type() != rhs.Type() {
		return false
	}
	v, ok := rhs.(function)
	return ok && f.e == v.e && f.scope == v.scope
}
func (f function) HasSideEffect() bool {
	// Function definitions do not produce side effects.
	// Only a function call expression can produce side effects.
	return false
}

func (f function) Call(ctx context.Context, args values.Object) (values.Value, error) {
	argsNew := newArguments(args)
	v, err := f.doCall(ctx, argsNew)
	if err != nil {
		return nil, err
	}
	if unused := argsNew.listUnused(); len(unused) > 0 {
		return nil, errors.Newf(codes.Invalid, "unused arguments %s", unused)
	}
	return v, nil
}
func (f function) doCall(ctx context.Context, args Arguments) (values.Value, error) {
	if f.itrp == nil {
		// Create an new interpreter
		f.itrp = &Interpreter{}
	}

	blockScope := f.scope.Nest(nil)
	if f.e.Parameters != nil {
	PARAMETERS:
		for _, p := range f.e.Parameters.List {
			if f.e.Defaults != nil {
				for _, d := range f.e.Defaults.Properties {
					if d.Key.Key() == p.Key.Name {
						v, ok := args.Get(p.Key.Name)
						if !ok {
							// Use default value
							var err error
							// evaluate default expressions outside the block scope
							v, err = f.itrp.doExpression(ctx, d.Value, f.scope)
							if err != nil {
								return nil, err
							}
						}
						blockScope.Set(p.Key.Name, v)
						continue PARAMETERS
					}
				}
			}
			v, err := args.GetRequired(p.Key.Name)
			if err != nil {
				return nil, err
			}
			blockScope.Set(p.Key.Name, v)
		}
	}

	// Validate the function block.
	if !isValidFunctionBlock(f.e.Block) {
		return nil, errors.New(codes.Invalid, "return statement is not the last statement in the block")
	}

	nested := blockScope.Nest(nil)
	for _, stmt := range f.e.Block.Body {
		if _, err := f.itrp.doStatement(ctx, stmt, nested); err != nil {
			return nil, err
		}
	}
	return nested.Return(), nil
}

// isValidFunctionBlock returns true if the function block has at least one
// statement and the last statement is a return statement.
func isValidFunctionBlock(fn *semantic.Block) bool {
	// Must have at least one statement.
	if len(fn.Body) == 0 {
		return false
	}

	// Validate a return statement is the last statement.
	_, ok := fn.Body[len(fn.Body)-1].(*semantic.ReturnStatement)
	return ok
}

func (f function) String() string {
	return fmt.Sprintf("%v", f.Type())
}

// Resolver represents a value that can resolve itself.
// Resolving is the action of capturing the scope at function declaration and
// replacing any identifiers with static values from the scope where possible.
// TODO(nathanielc): Improve implementations of scope to only preserve values
// in the scope that are referrenced.
type Resolver interface {
	Resolve() (semantic.Node, error)
	Scope() values.Scope
}

// ResolveFunction produces a function that can execute externally.
func ResolveFunction(f values.Function) (ResolvedFunction, error) {
	resolver, ok := f.(Resolver)
	if !ok {
		return ResolvedFunction{}, errors.Newf(codes.Internal, "function is not resolvable")
	}
	resolved, err := resolver.Resolve()
	if err != nil {
		return ResolvedFunction{}, err
	}
	fn, ok := resolved.(*semantic.FunctionExpression)
	if !ok {
		return ResolvedFunction{}, errors.New(codes.Internal, "resolved function is not a function")
	}
	return ResolvedFunction{
		Fn:    fn,
		Scope: resolver.Scope(),
	}, nil
}

// ResolvedFunction represents a function that can be passed down to the compiler.
// Both the function expression and scope are captured.
// The scope cannot be serialized, which is no longer a problem in the current design
// with the exception of the REPL which will not be able to correctly pass through the scope.
type ResolvedFunction struct {
	Fn    *semantic.FunctionExpression `json:"fn"`
	Scope values.Scope                 `json:"-"`
}

func (r ResolvedFunction) Copy() ResolvedFunction {
	var nr ResolvedFunction
	if r.Fn != nil {
		nr.Fn = r.Fn.Copy().(*semantic.FunctionExpression)
	}
	if r.Scope != nil {
		nr.Scope = r.Scope.Copy()
	}
	return nr
}

func (f function) Scope() values.Scope {
	return f.scope
}

// Resolve rewrites the function resolving any identifiers not listed in the function params.
func (f function) Resolve() (semantic.Node, error) {
	n := f.e.Copy()
	localIdentifiers := make([]string, 0, 10)
	node, err := f.resolveIdentifiers(n, &localIdentifiers)
	if err != nil {
		return nil, err
	}
	return node, nil
}

func (f function) resolveIdentifiers(n semantic.Node, localIdentifiers *[]string) (semantic.Node, error) {
	switch n := n.(type) {
	case *semantic.MemberExpression:
		node, err := f.resolveIdentifiers(n.Object, localIdentifiers)
		if err != nil {
			return nil, err
		}
		// Substitute member expressions with the object properties
		// they point to if possible.
		//
		// TODO(jlapacik): The following is a complete hack
		// and should be replaced with a proper eval/reduction
		// of the semantic graph. It has been added to aid the
		// planner in pushing down as many predicates to storage
		// as possible.
		//
		// The planner will now be able to push down predicates
		// involving member expressions like so:
		//
		//     r.env == v.env
		//
		if obj, ok := node.(*semantic.ObjectExpression); ok {
			for _, prop := range obj.Properties {
				if prop.Key.Key() == n.Property {
					return f.resolveIdentifiers(prop.Value, localIdentifiers)
				}
			}
		}
		n.Object = node.(semantic.Expression)
	case *semantic.IdentifierExpression:
		if f.e.Parameters != nil {
			for _, p := range f.e.Parameters.List {
				if n.Name == p.Key.Name {
					// Identifier is a parameter do not resolve
					return n, nil
				}
			}
		}

		// if we are looking at a reference to a locally defined variable,
		// then we can't resolve it because it hasn't been evaluated yet.
		for _, id := range *localIdentifiers {
			if id == n.Name {
				return n, nil
			}
		}

		v, ok := f.scope.Lookup(n.Name)
		if ok {
			// Attempt to resolve the value if it is possible to inline.
			node, ok, err := resolveValue(v)
			if !ok {
				return n, nil
			}
			return node, err
		}
		return nil, errors.Newf(codes.Invalid, "name %q does not exist in scope", n.Name)
	case *semantic.Block:
		for i, s := range n.Body {
			node, err := f.resolveIdentifiers(s, localIdentifiers)
			if err != nil {
				return nil, err
			}
			n.Body[i] = node.(semantic.Statement)
		}
	case *semantic.OptionStatement:
		node, err := f.resolveIdentifiers(n.Assignment, localIdentifiers)
		if err != nil {
			return nil, err
		}
		n.Assignment = node.(semantic.Assignment)
	case *semantic.ExpressionStatement:
		node, err := f.resolveIdentifiers(n.Expression, localIdentifiers)
		if err != nil {
			return nil, err
		}
		n.Expression = node.(semantic.Expression)
	case *semantic.ReturnStatement:
		node, err := f.resolveIdentifiers(n.Argument, localIdentifiers)
		if err != nil {
			return nil, err
		}
		n.Argument = node.(semantic.Expression)
	case *semantic.NativeVariableAssignment:
		node, err := f.resolveIdentifiers(n.Init, localIdentifiers)
		if err != nil {
			return nil, err
		}
		*localIdentifiers = append(*localIdentifiers, n.Identifier.Name)
		n.Init = node.(semantic.Expression)
	case *semantic.CallExpression:
		node, err := f.resolveIdentifiers(n.Arguments, localIdentifiers)
		if err != nil {
			return nil, err
		}
		// TODO(adam): lookup the function definition, call the function if it's found in scope.
		n.Arguments = node.(*semantic.ObjectExpression)
	case *semantic.FunctionExpression:
		node, err := f.resolveIdentifiers(n.Block, localIdentifiers)
		if err != nil {
			return nil, err
		}
		n.Block = node.(*semantic.Block)
	case *semantic.BinaryExpression:
		node, err := f.resolveIdentifiers(n.Left, localIdentifiers)
		if err != nil {
			return nil, err
		}
		n.Left = node.(semantic.Expression)

		node, err = f.resolveIdentifiers(n.Right, localIdentifiers)
		if err != nil {
			return nil, err
		}
		n.Right = node.(semantic.Expression)
	case *semantic.UnaryExpression:
		node, err := f.resolveIdentifiers(n.Argument, localIdentifiers)
		if err != nil {
			return nil, err
		}
		n.Argument = node.(semantic.Expression)

	case *semantic.LogicalExpression:
		node, err := f.resolveIdentifiers(n.Left, localIdentifiers)
		if err != nil {
			return nil, err
		}
		n.Left = node.(semantic.Expression)
		node, err = f.resolveIdentifiers(n.Right, localIdentifiers)
		if err != nil {
			return nil, err
		}
		n.Right = node.(semantic.Expression)
	case *semantic.ArrayExpression:
		for i, el := range n.Elements {
			node, err := f.resolveIdentifiers(el, localIdentifiers)
			if err != nil {
				return nil, err
			}
			n.Elements[i] = node.(semantic.Expression)
		}
	case *semantic.IndexExpression:
		node, err := f.resolveIdentifiers(n.Array, localIdentifiers)
		if err != nil {
			return nil, err
		}
		n.Array = node.(semantic.Expression)
		node, err = f.resolveIdentifiers(n.Index, localIdentifiers)
		if err != nil {
			return nil, err
		}
		n.Index = node.(semantic.Expression)
	case *semantic.ObjectExpression:
		for i, p := range n.Properties {
			node, err := f.resolveIdentifiers(p, localIdentifiers)
			if err != nil {
				return nil, err
			}
			n.Properties[i] = node.(*semantic.Property)
		}
	case *semantic.ConditionalExpression:
		node, err := f.resolveIdentifiers(n.Test, localIdentifiers)
		if err != nil {
			return nil, err
		}
		n.Test = node.(semantic.Expression)

		node, err = f.resolveIdentifiers(n.Alternate, localIdentifiers)
		if err != nil {
			return nil, err
		}
		n.Alternate = node.(semantic.Expression)

		node, err = f.resolveIdentifiers(n.Consequent, localIdentifiers)
		if err != nil {
			return nil, err
		}
		n.Consequent = node.(semantic.Expression)
	case *semantic.Property:
		node, err := f.resolveIdentifiers(n.Value, localIdentifiers)
		if err != nil {
			return nil, err
		}
		n.Value = node.(semantic.Expression)
	}
	return n, nil
}

func resolveValue(v values.Value) (semantic.Node, bool, error) {
	switch k := v.Type().Nature(); k {
	case semantic.String:
		return &semantic.StringLiteral{
			Value: v.Str(),
		}, true, nil
	case semantic.Int:
		return &semantic.IntegerLiteral{
			Value: v.Int(),
		}, true, nil
	case semantic.UInt:
		return &semantic.UnsignedIntegerLiteral{
			Value: v.UInt(),
		}, true, nil
	case semantic.Float:
		return &semantic.FloatLiteral{
			Value: v.Float(),
		}, true, nil
	case semantic.Bool:
		return &semantic.BooleanLiteral{
			Value: v.Bool(),
		}, true, nil
	case semantic.Time:
		return &semantic.DateTimeLiteral{
			Value: v.Time().Time(),
		}, true, nil
	case semantic.Regexp:
		return &semantic.RegexpLiteral{
			Value: v.Regexp(),
		}, true, nil
	case semantic.Duration:
		d := v.Duration()
		var node semantic.Expression = &semantic.DurationLiteral{
			Values: d.AsValues(),
		}
		if d.IsNegative() {
			node = &semantic.UnaryExpression{
				Operator: ast.SubtractionOperator,
				Argument: node,
			}
		}
		return node, true, nil
	case semantic.Function:
		resolver, ok := v.Function().(Resolver)
		if ok {
			node, err := resolver.Resolve()
			return node, true, err
		}
		return nil, false, nil
	case semantic.Array:
		arr := v.Array()
		node := new(semantic.ArrayExpression)
		node.Elements = make([]semantic.Expression, arr.Len())
		var (
			err error
			ok  = true
		)
		arr.Range(func(i int, el values.Value) {
			if err != nil || !ok {
				return
			}
			var n semantic.Node
			n, ok, err = resolveValue(el)
			if err != nil {
				return
			} else if ok {
				node.Elements[i] = n.(semantic.Expression)
			}
		})
		if err != nil || !ok {
			return nil, false, err
		}
		// Determine the element type by looking at the first
		// element. If there are no elements, then we have an
		// array type with an invalid element type.
		elemType := semantic.MonoType{}
		if len(node.Elements) > 0 {
			elemType = node.Elements[0].TypeOf()
		}
		node.Type = semantic.NewArrayType(elemType)
		return node, true, nil
	case semantic.Object:
		obj := v.Object()
		node := new(semantic.ObjectExpression)
		node.Properties = make([]*semantic.Property, 0, obj.Len())
		var (
			err error
			ok  = true
		)
		obj.Range(func(k string, v values.Value) {
			if err != nil || !ok {
				return
			}
			var n semantic.Node
			n, ok, err = resolveValue(v)
			if err != nil {
				return
			} else if ok {
				node.Properties = append(node.Properties, &semantic.Property{
					Key:   &semantic.Identifier{Name: k},
					Value: n.(semantic.Expression),
				})
			}
		})
		if err != nil || !ok {
			return nil, false, err
		}
		return node, true, nil
	default:
		return nil, false, errors.Newf(codes.Internal, "cannot resolve value of type %v", k)
	}
}

func ToStringArray(a values.Array) ([]string, error) {
	t, err := a.Type().ElemType()
	if err != nil {
		return nil, err
	}
	if t.Nature() != semantic.String {
		return nil, errors.Newf(codes.Invalid, "cannot convert array of %v to an array of strings", t)
	}
	strs := make([]string, a.Len())
	a.Range(func(i int, v values.Value) {
		strs[i] = v.Str()
	})
	return strs, nil
}
func ToFloatArray(a values.Array) ([]float64, error) {
	t, err := a.Type().ElemType()
	if err != nil {
		return nil, err
	}
	if t.Nature() != semantic.Float {
		return nil, errors.Newf(codes.Invalid, "cannot convert array of %v to an array of floats", t)
	}
	vs := make([]float64, a.Len())
	a.Range(func(i int, v values.Value) {
		vs[i] = v.Float()
	})
	return vs, nil
}

// Arguments provides access to the keyword arguments passed to a function.
// semantic.The Get{Type} methods return three values: the typed value of the arg,
// whether the argument was specified and any errors about the argument type.
// semantic.The GetRequired{Type} methods return only two values, the typed value of the arg and any errors, a missing argument is considered an error in this case.
type Arguments interface {
	GetAll() []string
	Get(name string) (values.Value, bool)
	GetRequired(name string) (values.Value, error)

	GetString(name string) (string, bool, error)
	GetInt(name string) (int64, bool, error)
	GetFloat(name string) (float64, bool, error)
	GetBool(name string) (bool, bool, error)
	GetFunction(name string) (values.Function, bool, error)
	GetArray(name string, t semantic.Nature) (values.Array, bool, error)
	GetObject(name string) (values.Object, bool, error)

	GetRequiredString(name string) (string, error)
	GetRequiredInt(name string) (int64, error)
	GetRequiredFloat(name string) (float64, error)
	GetRequiredBool(name string) (bool, error)
	GetRequiredFunction(name string) (values.Function, error)
	GetRequiredArray(name string, t semantic.Nature) (values.Array, error)
	GetRequiredArrayAllowEmpty(name string, t semantic.Nature) (values.Array, error)
	GetRequiredObject(name string) (values.Object, error)

	// listUnused returns the list of provided arguments that were not used by the function.
	listUnused() []string
}

type arguments struct {
	obj  values.Object
	used map[string]bool
}

func newArguments(obj values.Object) *arguments {
	if obj == nil {
		return new(arguments)
	}
	return &arguments{
		obj:  obj,
		used: make(map[string]bool, obj.Len()),
	}
}
func NewArguments(obj values.Object) Arguments {
	return newArguments(obj)
}

func (a *arguments) GetAll() []string {
	args := make([]string, 0, a.obj.Len())
	a.obj.Range(func(name string, v values.Value) {
		args = append(args, name)
	})
	return args
}

func (a *arguments) Get(name string) (values.Value, bool) {
	a.used[name] = true
	v, ok := a.obj.Get(name)
	return v, ok
}

func (a *arguments) GetRequired(name string) (values.Value, error) {
	a.used[name] = true
	v, ok := a.obj.Get(name)
	if !ok {
		return nil, errors.Newf(codes.Invalid, "missing required keyword argument %q", name)
	}
	return v, nil
}

func (a *arguments) GetString(name string) (string, bool, error) {
	v, ok, err := a.get(name, semantic.String, false)
	if err != nil || !ok {
		return "", ok, err
	}
	return v.Str(), ok, nil
}
func (a *arguments) GetRequiredString(name string) (string, error) {
	v, _, err := a.get(name, semantic.String, true)
	if err != nil {
		return "", err
	}
	return v.Str(), nil
}
func (a *arguments) GetInt(name string) (int64, bool, error) {
	v, ok, err := a.get(name, semantic.Int, false)
	if err != nil || !ok {
		return 0, ok, err
	}
	return v.Int(), ok, nil
}
func (a *arguments) GetRequiredInt(name string) (int64, error) {
	v, _, err := a.get(name, semantic.Int, true)
	if err != nil {
		return 0, err
	}
	return v.Int(), nil
}
func (a *arguments) GetFloat(name string) (float64, bool, error) {
	v, ok, err := a.get(name, semantic.Float, false)
	if err != nil || !ok {
		return 0, ok, err
	}
	return v.Float(), ok, nil
}
func (a *arguments) GetRequiredFloat(name string) (float64, error) {
	v, _, err := a.get(name, semantic.Float, true)
	if err != nil {
		return 0, err
	}
	return v.Float(), nil
}
func (a *arguments) GetBool(name string) (bool, bool, error) {
	v, ok, err := a.get(name, semantic.Bool, false)
	if err != nil || !ok {
		return false, ok, err
	}
	return v.Bool(), ok, nil
}
func (a *arguments) GetRequiredBool(name string) (bool, error) {
	v, _, err := a.get(name, semantic.Bool, true)
	if err != nil {
		return false, err
	}
	return v.Bool(), nil
}

func (a *arguments) GetArray(name string, t semantic.Nature) (values.Array, bool, error) {
	v, ok, err := a.get(name, semantic.Array, false)
	if err != nil || !ok {
		return nil, ok, err
	}
	arr := v.Array()
	et, err := arr.Type().ElemType()
	if err != nil {
		return nil, false, err
	}
	if et.Nature() != t {
		return nil, true, errors.Newf(codes.Invalid, "keyword argument %q should be of an array of type %v, but got an array of type %v", name, t, arr.Type())
	}
	return v.Array(), ok, nil
}
func (a *arguments) GetRequiredArray(name string, t semantic.Nature) (values.Array, error) {
	v, _, err := a.get(name, semantic.Array, true)
	if err != nil {
		return nil, err
	}
	arr := v.Array()
	et, err := arr.Type().ElemType()
	if err != nil {
		return nil, err
	}
	if et.Nature() != t {
		return nil, errors.Newf(codes.Invalid, "keyword argument %q should be of an array of type %v, but got an array of type %v", name, t, arr.Type())
	}
	return arr, nil
}

// Ensures a required array (with element type) is present, but unlike
// GetRequiredArray, does not fail if the array is empty.
func (a *arguments) GetRequiredArrayAllowEmpty(name string, t semantic.Nature) (values.Array, error) {
	v, _, err := a.get(name, semantic.Array, true)
	if err != nil {
		return nil, err
	}
	arr := v.Array()
	if arr.Array().Len() > 0 {
		et, err := arr.Type().ElemType()
		if err != nil {
			return nil, err
		}
		if et.Nature() != t {
			return nil, errors.Newf(codes.Invalid, "keyword argument %q should be of an array of type %v, but got an array of type %v", name, t, arr.Type())
		}
	}
	return arr, nil
}
func (a *arguments) GetFunction(name string) (values.Function, bool, error) {
	v, ok, err := a.get(name, semantic.Function, false)
	if err != nil || !ok {
		return nil, ok, err
	}
	return v.Function(), ok, nil
}
func (a *arguments) GetRequiredFunction(name string) (values.Function, error) {
	v, _, err := a.get(name, semantic.Function, true)
	if err != nil {
		return nil, err
	}
	return v.Function(), nil
}

func (a *arguments) GetObject(name string) (values.Object, bool, error) {
	v, ok, err := a.get(name, semantic.Object, false)
	if err != nil || !ok {
		return nil, ok, err
	}
	return v.Object(), ok, nil
}
func (a *arguments) GetRequiredObject(name string) (values.Object, error) {
	v, _, err := a.get(name, semantic.Object, true)
	if err != nil {
		return nil, err
	}
	return v.Object(), nil
}

func (a *arguments) get(name string, kind semantic.Nature, required bool) (values.Value, bool, error) {
	a.used[name] = true
	v, ok := a.obj.Get(name)
	if !ok {
		if required {
			return nil, false, errors.Newf(codes.Invalid, "missing required keyword argument %q", name)
		}
		return nil, false, nil
	}
	if v.Type().Nature() != kind {
		return nil, true, errors.Newf(codes.Invalid, "keyword argument %q should be of kind %v, but got %v", name, kind, v.Type().Nature())
	}
	return v, true, nil
}

func (a *arguments) listUnused() []string {
	var unused []string
	if a.obj != nil {
		a.obj.Range(func(k string, v values.Value) {
			if !a.used[k] {
				unused = append(unused, k)
			}
		})
	}
	return unused
}<|MERGE_RESOLUTION|>--- conflicted
+++ resolved
@@ -164,32 +164,21 @@
 		if err != nil {
 			return nil, err
 		}
-<<<<<<< HEAD
 
 		// Retrieve an option with the name from the scope.
 		// If it exists and is an option, then set the option
 		// as it is from the prelude.
 		if opt, ok := scope.Lookup(a.Identifier.Name); ok {
 			if opt, ok := opt.(*values.Option); ok {
-				itrp.evaluateNowOption(ctx, a.Identifier.Name, init)
 				opt.Value = init
 				return opt, nil
 			}
 		}
 
 		// Create a new option and set it within the current scope.
-		itrp.evaluateNowOption(ctx, a.Identifier.Name, init)
 		v := &values.Option{Value: init}
 		scope.Set(a.Identifier.Name, v)
 		return v, nil
-=======
-		// Use an empty string as the package name as we don't know its name.
-		// This will have one of two behaviors:
-		//     1. The option key will be found in the prelude and applied there.
-		//     2. The option key will not be found in the prelude and the
-		//        interpreter will handle adding the new option to the current package.
-		return itrp.setOption(scope, "", a.Identifier.Name, init)
->>>>>>> 34267385
 	case *semantic.MemberAssignment:
 		init, err := itrp.doExpression(ctx, a.Init, scope)
 		if err != nil {
